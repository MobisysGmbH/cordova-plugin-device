/*
       Licensed to the Apache Software Foundation (ASF) under one
       or more contributor license agreements.  See the NOTICE file
       distributed with this work for additional information
       regarding copyright ownership.  The ASF licenses this file
       to you under the Apache License, Version 2.0 (the
       "License"); you may not use this file except in compliance
       with the License.  You may obtain a copy of the License at

         http://www.apache.org/licenses/LICENSE-2.0

       Unless required by applicable law or agreed to in writing,
       software distributed under the License is distributed on an
       "AS IS" BASIS, WITHOUT WARRANTIES OR CONDITIONS OF ANY
       KIND, either express or implied.  See the License for the
       specific language governing permissions and limitations
       under the License.
*/
package org.apache.cordova.device;

import java.util.TimeZone;

import org.apache.cordova.CordovaWebView;
import org.apache.cordova.CallbackContext;
import org.apache.cordova.CordovaPlugin;
import org.apache.cordova.CordovaInterface;
import org.json.JSONArray;
import org.json.JSONException;
import org.json.JSONObject;

import android.provider.Settings;

public class Device extends CordovaPlugin {
    public static final String TAG = "Device";

    public static String platform;                            // Device OS
    public static String uuid;                                // Device UUID

    private static final String ANDROID_PLATFORM = "Android";
    private static final String AMAZON_PLATFORM = "amazon-fireos";
    private static final String AMAZON_DEVICE = "Amazon";

    /**
     * Constructor.
     */
    public Device() {
    }

    /**
     * Sets the context of the Command. This can then be used to do things like
     * get file paths associated with the Activity.
     *
     * @param cordova The context of the main Activity.
     * @param webView The CordovaWebView Cordova is running in.
     */
    public void initialize(CordovaInterface cordova, CordovaWebView webView) {
        super.initialize(cordova, webView);
        Device.uuid = getUuid();
    }

    /**
     * Executes the request and returns PluginResult.
     *
     * @param action            The action to execute.
     * @param args              JSONArry of arguments for the plugin.
     * @param callbackContext   The callback id used when calling back into JavaScript.
     * @return                  True if the action was valid, false if not.
     */
    public boolean execute(String action, JSONArray args, CallbackContext callbackContext) throws JSONException {
        if ("getDeviceInfo".equals(action)) {
            JSONObject r = new JSONObject();
            r.put("uuid", Device.uuid);
            r.put("version", this.getOSVersion());
            r.put("platform", this.getPlatform());
            r.put("model", this.getModel());
            r.put("manufacturer", this.getManufacturer());
<<<<<<< HEAD
	        r.put("isVirtual", this.isVirtual());
=======
            r.put("serial", this.getSerialNumber());
>>>>>>> e26f5443
            callbackContext.success(r);
        }
        else {
            return false;
        }
        return true;
    }

    //--------------------------------------------------------------------------
    // LOCAL METHODS
    //--------------------------------------------------------------------------

    /**
     * Get the OS name.
     *
     * @return
     */
    public String getPlatform() {
        String platform;
        if (isAmazonDevice()) {
            platform = AMAZON_PLATFORM;
        } else {
            platform = ANDROID_PLATFORM;
        }
        return platform;
    }

    /**
     * Get the device's Universally Unique Identifier (UUID).
     *
     * @return
     */
    public String getUuid() {
        String uuid = Settings.Secure.getString(this.cordova.getActivity().getContentResolver(), android.provider.Settings.Secure.ANDROID_ID);
        return uuid;
    }

    public String getModel() {
        String model = android.os.Build.MODEL;
        return model;
    }

    public String getProductName() {
        String productname = android.os.Build.PRODUCT;
        return productname;
    }

    public String getManufacturer() {
        String manufacturer = android.os.Build.MANUFACTURER;
        return manufacturer;
    }

    public String getSerialNumber() {
        String serial = android.os.Build.SERIAL;
        return serial;
    }

    /**
     * Get the OS version.
     *
     * @return
     */
    public String getOSVersion() {
        String osversion = android.os.Build.VERSION.RELEASE;
        return osversion;
    }

    public String getSDKVersion() {
        @SuppressWarnings("deprecation")
        String sdkversion = android.os.Build.VERSION.SDK;
        return sdkversion;
    }

    public String getTimeZoneID() {
        TimeZone tz = TimeZone.getDefault();
        return (tz.getID());
    }

    /**
     * Function to check if the device is manufactured by Amazon
     *
     * @return
     */
    public boolean isAmazonDevice() {
        if (android.os.Build.MANUFACTURER.equals(AMAZON_DEVICE)) {
            return true;
        }
        return false;
    }

    public boolean isVirtual() {
	return android.os.Build.FINGERPRINT.contains("generic") ||
	    android.os.Build.PRODUCT.contains("sdk");
    }

}<|MERGE_RESOLUTION|>--- conflicted
+++ resolved
@@ -74,11 +74,8 @@
             r.put("platform", this.getPlatform());
             r.put("model", this.getModel());
             r.put("manufacturer", this.getManufacturer());
-<<<<<<< HEAD
 	        r.put("isVirtual", this.isVirtual());
-=======
             r.put("serial", this.getSerialNumber());
->>>>>>> e26f5443
             callbackContext.success(r);
         }
         else {
