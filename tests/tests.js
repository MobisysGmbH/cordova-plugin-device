/*
 *
 * Licensed to the Apache Software Foundation (ASF) under one
 * or more contributor license agreements.  See the NOTICE file
 * distributed with this work for additional information
 * regarding copyright ownership.  The ASF licenses this file
 * to you under the Apache License, Version 2.0 (the
 * "License"); you may not use this file except in compliance
 * with the License.  You may obtain a copy of the License at
 *
 *   http://www.apache.org/licenses/LICENSE-2.0
 *
 * Unless required by applicable law or agreed to in writing,
 * software distributed under the License is distributed on an
 * "AS IS" BASIS, WITHOUT WARRANTIES OR CONDITIONS OF ANY
 * KIND, either express or implied.  See the License for the
 * specific language governing permissions and limitations
 * under the License.
 *
*/

exports.defineAutoTests = function() {
  describe('Device Information (window.device)', function () {
    it("should exist", function() {
      expect(window.device).toBeDefined();
    });

    it("should contain a platform specification that is a string", function() {
      expect(window.device.platform).toBeDefined();
      expect((new String(window.device.platform)).length > 0).toBe(true);
    });

    it("should contain a version specification that is a string", function() {
      expect(window.device.version).toBeDefined();
      expect((new String(window.device.version)).length > 0).toBe(true);
    });

    it("should contain a UUID specification that is a string or a number", function() {
      expect(window.device.uuid).toBeDefined();
      if (typeof window.device.uuid == 'string' || typeof window.device.uuid == 'object') {
        expect((new String(window.device.uuid)).length > 0).toBe(true);
      } else {
        expect(window.device.uuid > 0).toBe(true);
      }
    });

    it("should contain a cordova specification that is a string", function() {
      expect(window.device.cordova).toBeDefined();
      expect((new String(window.device.cordova)).length > 0).toBe(true);
    });

    it("should depend on the presence of cordova.version string", function() {
      expect(window.cordova.version).toBeDefined();
      expect((new String(window.cordova.version)).length > 0).toBe(true);
    });

    it("should contain device.cordova equal to cordova.version", function() {
      expect(window.device.cordova).toBe(window.cordova.version);
    });

    it("should contain a model specification that is a string", function() {
      expect(window.device.model).toBeDefined();
      expect((new String(window.device.model)).length > 0).toBe(true);
    });

    it("should contain a manufacturer property that is a string", function() {
      expect(window.device.manufacturer).toBeDefined();
      expect((new String(window.device.manufacturer)).length > 0).toBe(true);
    });

<<<<<<< HEAD
    it("should contain an isVirtual property that is a boolean", function() {
      expect(window.device.isVirtual).toBeDefined();
      expect(typeof window.device.isVirtual).toBe("boolean");
=======
    it("should contain a serial number specification that is a string", function() {
      expect(window.device.serial).toBeDefined();
      expect((new String(window.device.serial)).length > 0).toBe(true);
>>>>>>> e26f5443
    });

  });
};

exports.defineManualTests = function(contentEl, createActionButton) {
  var logMessage = function (message, color) {
        var log = document.getElementById('info');
        var logLine = document.createElement('div');
        if (color) {
            logLine.style.color = color;
        }
        logLine.innerHTML = message;
        log.appendChild(logLine);
    }

    var clearLog = function () {
        var log = document.getElementById('info');
        log.innerHTML = '';
    }

    var device_tests = '<h3>Press Dump Device button to get device information</h3>' +
        '<div id="dump_device"></div>' +
        'Expected result: Status box will get updated with device info. (i.e. platform, version, uuid, model, etc)';

    contentEl.innerHTML = '<div id="info"></div>' + device_tests;

    createActionButton('Dump device', function() {
      clearLog();
      logMessage(JSON.stringify(window.device, null, '\t'));
    }, "dump_device");
};<|MERGE_RESOLUTION|>--- conflicted
+++ resolved
@@ -68,15 +68,14 @@
       expect((new String(window.device.manufacturer)).length > 0).toBe(true);
     });
 
-<<<<<<< HEAD
     it("should contain an isVirtual property that is a boolean", function() {
       expect(window.device.isVirtual).toBeDefined();
       expect(typeof window.device.isVirtual).toBe("boolean");
-=======
+
     it("should contain a serial number specification that is a string", function() {
       expect(window.device.serial).toBeDefined();
       expect((new String(window.device.serial)).length > 0).toBe(true);
->>>>>>> e26f5443
+
     });
 
   });
